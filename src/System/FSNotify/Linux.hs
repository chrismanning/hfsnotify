--
-- Copyright (c) 2012 Mark Dittmer - http://www.markdittmer.org
-- Developed for a Google Summer of Code project - http://gsoc2012.markdittmer.org
--
<<<<<<< HEAD
{-# LANGUAGE DeriveDataTypeable, ScopedTypeVariables #-}
=======
{-# LANGUAGE DeriveDataTypeable #-}
{-# LANGUAGE ScopedTypeVariables #-}
>>>>>>> f629ba3e
{-# OPTIONS_GHC -fno-warn-orphans #-}

module System.FSNotify.Linux
       ( FileListener(..)
       , NativeManager
       ) where

<<<<<<< HEAD
import Control.Concurrent.Chan
import Control.Concurrent.MVar
import Control.Exception
import Control.Monad
=======
import Prelude hiding (FilePath)


import Control.Concurrent.Chan
import Control.Concurrent.MVar
import Control.Exception as E
import Control.Monad (when)
import qualified Data.ByteString as BS
>>>>>>> f629ba3e
import Data.IORef (atomicModifyIORef, readIORef)
import Data.String
import qualified Data.Text as T
import Data.Time.Clock (UTCTime, getCurrentTime)
import Data.Time.Clock.POSIX
import Data.Typeable
<<<<<<< HEAD
import Prelude hiding (FilePath)
import qualified Shelly as S
=======
-- import Debug.Trace (trace)
import qualified GHC.Foreign as F
import GHC.IO.Encoding (getFileSystemEncoding)
import System.FilePath
>>>>>>> f629ba3e
import System.FSNotify.Listener
import System.FSNotify.Path (findDirs, canonicalizeDirPath)
import System.FSNotify.Types
import System.FilePath
import qualified System.INotify as INo
import System.Posix.Files (getFileStatus, isDirectory, modificationTimeHiRes)

type NativeManager = INo.INotify

data EventVarietyMismatchException = EventVarietyMismatchException deriving (Show, Typeable)
instance Exception EventVarietyMismatchException

<<<<<<< HEAD
fsnEvents :: FilePath -> UTCTime -> INo.Event -> [Event]
fsnEvents basePath timestamp (INo.Attributes isDir (Just name)) = [Modified (basePath </> name) timestamp isDir]
fsnEvents basePath timestamp (INo.Modified isDir (Just name)) = [Modified (basePath </> name) timestamp isDir]
fsnEvents basePath timestamp (INo.Created isDir name) = [Added (basePath </> name) timestamp isDir]
fsnEvents basePath timestamp (INo.MovedOut isDir name _cookie) = [Removed (basePath </> name) timestamp isDir]
fsnEvents basePath timestamp (INo.MovedIn isDir name _cookie) = [Added (basePath </> name) timestamp isDir]
fsnEvents basePath timestamp (INo.Deleted isDir name ) = [Removed (basePath </> name) timestamp isDir]
fsnEvents _ _ (INo.Ignored) = []
fsnEvents basePath timestamp inoEvent = [Unknown basePath timestamp (show inoEvent)]
=======
toRawFilePath :: FilePath -> IO BS.ByteString
toRawFilePath fp = do
  enc <- getFileSystemEncoding
  F.withCString enc fp BS.packCString

fromRawFilePath :: BS.ByteString -> IO FilePath
fromRawFilePath bs = do
  enc <- getFileSystemEncoding
  BS.useAsCString bs (F.peekCString enc)

-- Note that INo.Closed in this context is "modified" because we listen to
-- CloseWrite events.
fsnEvent :: FilePath -> UTCTime -> INo.Event -> IO (Maybe Event)
fsnEvent basePath timestamp event = case event of
  INo.Created  False       raw    -> do
    name <- fromRawFilePath raw
    return $ Just (Added    (basePath </> name) timestamp)
  INo.Closed   False (Just raw) _ -> do
    name <- fromRawFilePath raw
    return $ Just (Modified (basePath </> name) timestamp)
  INo.MovedOut False       raw  _ -> do
    name <- fromRawFilePath raw
    return $ Just (Removed  (basePath </> name) timestamp)
  INo.MovedIn  False       raw  _ -> do
    name <- fromRawFilePath raw
    return $ Just (Added    (basePath </> name) timestamp)
  INo.Deleted  False       raw    -> do
    name <- fromRawFilePath raw
    return $ Just (Removed  (basePath </> name) timestamp)
  _                               ->
    return Nothing
>>>>>>> f629ba3e

handleInoEvent :: ActionPredicate -> EventChannel -> FilePath -> DebouncePayload -> INo.Event -> IO ()
handleInoEvent actPred chan basePath dbp inoEvent = do
  currentTime <- getCurrentTime
<<<<<<< HEAD
  let events = fsnEvents basePath currentTime inoEvent
  mapM_ (handleEvent actPred chan dbp) events
=======
  maybeFsnEvent <- fsnEvent basePath currentTime inoEvent
  handleEvent actPred chan dbp maybeFsnEvent
>>>>>>> f629ba3e

handleEvent :: ActionPredicate -> EventChannel -> DebouncePayload -> Event -> IO ()
handleEvent actPred chan dbp event =
  when (actPred event) $ case dbp of
    (Just (DebounceData epsilon ior)) -> do
      lastEvent <- readIORef ior
      unless (debounce epsilon lastEvent event) writeToChan
      atomicModifyIORef ior (const (event, ()))
    Nothing -> writeToChan
  where
    writeToChan = writeChan chan event

varieties :: [INo.EventVariety]
varieties = [INo.Create, INo.Delete, INo.MoveIn, INo.MoveOut, INo.Attrib, INo.Modify]

instance FileListener INo.INotify where
  initSession = E.catch (fmap Just INo.initINotify) (\(_ :: IOException) -> return Nothing)

  killSession = INo.killINotify

  listen conf iNotify path actPred chan = do
    path' <- canonicalizeDirPath path
    dbp <- newDebouncePayload $ confDebounce conf
    rawPath <- toRawFilePath path'
    wd <- INo.addWatch iNotify varieties rawPath (handler path' dbp)
    return $ INo.removeWatch wd
    where
      handler :: FilePath -> DebouncePayload -> INo.Event -> IO ()
      handler = handleInoEvent actPred chan

  listenRecursive conf iNotify initialPath actPred chan = do
    -- wdVar stores the list of created watch descriptors. We use it to
    -- cancel the whole recursive listening task.
    --
    -- To avoid a race condition (when a new watch is added right after
    -- we've stopped listening), we replace the MVar contents with Nothing
    -- to signify that the listening task is cancelled, and no new watches
    -- should be added.
    wdVar <- newMVar (Just [])

    let
      stopListening = do
        modifyMVar_ wdVar $ \mbWds -> do
          maybe (return ()) (mapM_ (\x -> catch (INo.removeWatch x) (\(_ :: SomeException) -> putStrLn ("Error removing watch: " `mappend` show x)))) mbWds
          return Nothing

    listenRec initialPath wdVar

    return stopListening

    where
      listenRec :: FilePath -> MVar (Maybe [INo.WatchDescriptor]) -> IO ()
      listenRec path wdVar = do
        path' <- canonicalizeDirPath path
        paths <- findDirs True path'

        mapM_ (pathHandler wdVar) (path':paths)

      pathHandler :: MVar (Maybe [INo.WatchDescriptor]) -> FilePath -> IO ()
      pathHandler wdVar filePath = do
        dbp <- newDebouncePayload $ confDebounce conf
        rawFilePath <- toRawFilePath filePath
        modifyMVar_ wdVar $ \mbWds ->
          -- Atomically add a watch and record its descriptor. Also, check
          -- if the listening task is cancelled, in which case do nothing.
          case mbWds of
            Nothing -> return mbWds
            Just wds -> do
              wd <- INo.addWatch iNotify varieties rawFilePath (handler filePath dbp)
              return $ Just (wd:wds)
        where
          handler :: FilePath -> DebouncePayload -> INo.Event -> IO ()
<<<<<<< HEAD
          handler baseDir dbp event = do
            -- When a new directory is created, add recursive inotify watches to it
            -- TODO: there's a race condition here; if there are files present in the directory before
            -- we add the watches, we'll miss them. The right thing to do would be to ls the directory
            -- and trigger Added events for everything we find there
            case event of
              (INo.Created True dirPath) -> do
                let newDir = baseDir </> dirPath
                timestampBeforeAddingWatch <- getPOSIXTime
                listenRec newDir wdVar

                -- Find all files/folders that might have been created *after* the timestamp, and hence might have been
                -- missed by the watch
                -- TODO: there's a chance of this generating double events, fix
                files <- S.shelly $ S.find (fromString newDir)
                forM_ files $ \file -> do
                  let newPath = T.unpack $ S.toTextIgnore file
                  fileStatus <- getFileStatus newPath
                  let modTime = modificationTimeHiRes fileStatus
                  when (modTime > timestampBeforeAddingWatch) $ do
                    handleEvent actPred chan dbp (Added (newDir </> newPath) (posixSecondsToUTCTime timestampBeforeAddingWatch) (isDirectory fileStatus))

              _ -> return ()

            -- Remove watch when this directory is removed
            case event of
              (INo.DeletedSelf) -> do
                -- putStrLn "Watched file/folder was deleted! TODO: remove watch."
                return ()
              (INo.Ignored) -> do
                -- putStrLn "Watched file/folder was ignored, which possibly means it was deleted. TODO: remove watch."
                return ()
              _ -> return ()

            -- Forward all events, including directory create
=======
          handler baseDir _   (INo.Created True rawDirPath) = do
            dirPath <- fromRawFilePath rawDirPath
            listenRec (baseDir </> dirPath) wdVar
          handler baseDir dbp event                      =
>>>>>>> f629ba3e
            handleInoEvent actPred chan baseDir dbp event

  usesPolling = const False<|MERGE_RESOLUTION|>--- conflicted
+++ resolved
@@ -2,12 +2,7 @@
 -- Copyright (c) 2012 Mark Dittmer - http://www.markdittmer.org
 -- Developed for a Google Summer of Code project - http://gsoc2012.markdittmer.org
 --
-<<<<<<< HEAD
-{-# LANGUAGE DeriveDataTypeable, ScopedTypeVariables #-}
-=======
-{-# LANGUAGE DeriveDataTypeable #-}
-{-# LANGUAGE ScopedTypeVariables #-}
->>>>>>> f629ba3e
+{-# LANGUAGE CPP, DeriveDataTypeable, ScopedTypeVariables #-}
 {-# OPTIONS_GHC -fno-warn-orphans #-}
 
 module System.FSNotify.Linux
@@ -15,36 +10,21 @@
        , NativeManager
        ) where
 
-<<<<<<< HEAD
-import Control.Concurrent.Chan
-import Control.Concurrent.MVar
-import Control.Exception
-import Control.Monad
-=======
-import Prelude hiding (FilePath)
-
-
 import Control.Concurrent.Chan
 import Control.Concurrent.MVar
 import Control.Exception as E
-import Control.Monad (when)
+import Control.Monad
 import qualified Data.ByteString as BS
->>>>>>> f629ba3e
 import Data.IORef (atomicModifyIORef, readIORef)
 import Data.String
 import qualified Data.Text as T
 import Data.Time.Clock (UTCTime, getCurrentTime)
 import Data.Time.Clock.POSIX
 import Data.Typeable
-<<<<<<< HEAD
+import qualified GHC.Foreign as F
+import GHC.IO.Encoding (getFileSystemEncoding)
 import Prelude hiding (FilePath)
 import qualified Shelly as S
-=======
--- import Debug.Trace (trace)
-import qualified GHC.Foreign as F
-import GHC.IO.Encoding (getFileSystemEncoding)
-import System.FilePath
->>>>>>> f629ba3e
 import System.FSNotify.Listener
 import System.FSNotify.Path (findDirs, canonicalizeDirPath)
 import System.FSNotify.Types
@@ -57,17 +37,7 @@
 data EventVarietyMismatchException = EventVarietyMismatchException deriving (Show, Typeable)
 instance Exception EventVarietyMismatchException
 
-<<<<<<< HEAD
-fsnEvents :: FilePath -> UTCTime -> INo.Event -> [Event]
-fsnEvents basePath timestamp (INo.Attributes isDir (Just name)) = [Modified (basePath </> name) timestamp isDir]
-fsnEvents basePath timestamp (INo.Modified isDir (Just name)) = [Modified (basePath </> name) timestamp isDir]
-fsnEvents basePath timestamp (INo.Created isDir name) = [Added (basePath </> name) timestamp isDir]
-fsnEvents basePath timestamp (INo.MovedOut isDir name _cookie) = [Removed (basePath </> name) timestamp isDir]
-fsnEvents basePath timestamp (INo.MovedIn isDir name _cookie) = [Added (basePath </> name) timestamp isDir]
-fsnEvents basePath timestamp (INo.Deleted isDir name ) = [Removed (basePath </> name) timestamp isDir]
-fsnEvents _ _ (INo.Ignored) = []
-fsnEvents basePath timestamp inoEvent = [Unknown basePath timestamp (show inoEvent)]
-=======
+#if __GLASGOW_HASKELL__ >= 804
 toRawFilePath :: FilePath -> IO BS.ByteString
 toRawFilePath fp = do
   enc <- getFileSystemEncoding
@@ -77,40 +47,26 @@
 fromRawFilePath bs = do
   enc <- getFileSystemEncoding
   BS.useAsCString bs (F.peekCString enc)
+#else
+toRawFilePath = return . id
+fromRawFilePath = return . id
+#endif
 
--- Note that INo.Closed in this context is "modified" because we listen to
--- CloseWrite events.
-fsnEvent :: FilePath -> UTCTime -> INo.Event -> IO (Maybe Event)
-fsnEvent basePath timestamp event = case event of
-  INo.Created  False       raw    -> do
-    name <- fromRawFilePath raw
-    return $ Just (Added    (basePath </> name) timestamp)
-  INo.Closed   False (Just raw) _ -> do
-    name <- fromRawFilePath raw
-    return $ Just (Modified (basePath </> name) timestamp)
-  INo.MovedOut False       raw  _ -> do
-    name <- fromRawFilePath raw
-    return $ Just (Removed  (basePath </> name) timestamp)
-  INo.MovedIn  False       raw  _ -> do
-    name <- fromRawFilePath raw
-    return $ Just (Added    (basePath </> name) timestamp)
-  INo.Deleted  False       raw    -> do
-    name <- fromRawFilePath raw
-    return $ Just (Removed  (basePath </> name) timestamp)
-  _                               ->
-    return Nothing
->>>>>>> f629ba3e
+fsnEvents :: FilePath -> UTCTime -> INo.Event -> IO [Event]
+fsnEvents basePath timestamp (INo.Attributes isDir (Just raw)) = fromRawFilePath raw >>= \name -> return [Modified (basePath </> name) timestamp isDir]
+fsnEvents basePath timestamp (INo.Modified isDir (Just raw)) = fromRawFilePath raw >>= \name -> return [Modified (basePath </> name) timestamp isDir]
+fsnEvents basePath timestamp (INo.Created isDir raw) = fromRawFilePath raw >>= \name -> return [Added (basePath </> name) timestamp isDir]
+fsnEvents basePath timestamp (INo.MovedOut isDir raw _cookie) = fromRawFilePath raw >>= \name -> return [Removed (basePath </> name) timestamp isDir]
+fsnEvents basePath timestamp (INo.MovedIn isDir raw _cookie) = fromRawFilePath raw >>= \name -> return [Added (basePath </> name) timestamp isDir]
+fsnEvents basePath timestamp (INo.Deleted isDir raw) = fromRawFilePath raw >>= \name -> return [Removed (basePath </> name) timestamp isDir]
+fsnEvents _ _ (INo.Ignored) = return []
+fsnEvents basePath timestamp inoEvent = return [Unknown basePath timestamp (show inoEvent)]
 
 handleInoEvent :: ActionPredicate -> EventChannel -> FilePath -> DebouncePayload -> INo.Event -> IO ()
 handleInoEvent actPred chan basePath dbp inoEvent = do
   currentTime <- getCurrentTime
-<<<<<<< HEAD
-  let events = fsnEvents basePath currentTime inoEvent
+  events <- fsnEvents basePath currentTime inoEvent
   mapM_ (handleEvent actPred chan dbp) events
-=======
-  maybeFsnEvent <- fsnEvent basePath currentTime inoEvent
-  handleEvent actPred chan dbp maybeFsnEvent
->>>>>>> f629ba3e
 
 handleEvent :: ActionPredicate -> EventChannel -> DebouncePayload -> Event -> IO ()
 handleEvent actPred chan dbp event =
@@ -183,14 +139,14 @@
               return $ Just (wd:wds)
         where
           handler :: FilePath -> DebouncePayload -> INo.Event -> IO ()
-<<<<<<< HEAD
           handler baseDir dbp event = do
             -- When a new directory is created, add recursive inotify watches to it
             -- TODO: there's a race condition here; if there are files present in the directory before
             -- we add the watches, we'll miss them. The right thing to do would be to ls the directory
             -- and trigger Added events for everything we find there
             case event of
-              (INo.Created True dirPath) -> do
+              (INo.Created True rawDirPath) -> do
+                dirPath <- fromRawFilePath rawDirPath
                 let newDir = baseDir </> dirPath
                 timestampBeforeAddingWatch <- getPOSIXTime
                 listenRec newDir wdVar
@@ -219,12 +175,6 @@
               _ -> return ()
 
             -- Forward all events, including directory create
-=======
-          handler baseDir _   (INo.Created True rawDirPath) = do
-            dirPath <- fromRawFilePath rawDirPath
-            listenRec (baseDir </> dirPath) wdVar
-          handler baseDir dbp event                      =
->>>>>>> f629ba3e
             handleInoEvent actPred chan baseDir dbp event
 
   usesPolling = const False